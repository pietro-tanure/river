import abc
import collections
import numbers
import typing

from creme import base
from creme import utils
from creme import stats
<<<<<<< HEAD

from . import _confusion_matrix
=======
>>>>>>> d492b6b9


__all__ = [
    'BinaryMetric',
    'ClassificationMetric',
    'Metric',
    'Metrics',
    'MultiClassMetric',
    'MultiOutputClassificationMetric',
    'MultiOutputRegressionMetric',
    'RegressionMetric',
    'WrapperMetric'
]


class Metric(abc.ABC):
    """Mother class for all metrics."""

    # Define the format specification used for string representation.
    _fmt = ',.6f'  # Use commas to separate big numbers and show 6 decimals

    @abc.abstractmethod
    def update(self, y_true, y_pred, sample_weight) -> 'Metric':
        """Update the metric."""

    @abc.abstractmethod
    def revert(self, y_true, y_pred, sample_weight) -> 'Metric':
        """Revert the metric."""

    @abc.abstractmethod
    def get(self) -> float:
        """Return the current value of the metric."""

    @abc.abstractproperty
    def bigger_is_better(self) -> bool:
        """Indicates if a high value is better than a low one or not."""

    @abc.abstractmethod
    def works_with(self, model: base.Estimator) -> bool:
        """Indicates whether or not a metric can work with a given model."""

    def __repr__(self):
        """Returns the class name along with the current value of the metric."""
        return f'{self.__class__.__name__}: {self.get():{self._fmt}}'.rstrip('0')


class ClassificationMetric(Metric):
    """Mother class for all classification metrics."""

    def __init__(self, cm=None):
        if cm is None:
            cm = _confusion_matrix.ConfusionMatrix()
        self.cm = cm

    def update(self, y_true, y_pred, sample_weight=1):
        self.cm.update(y_true, y_pred, sample_weight)
        return self

    def revert(self, y_true, y_pred, sample_weight=1):
        self.cm.revert(y_true, y_pred, sample_weight)
        return self

    @property
    def bigger_is_better(self):
        return True

    def works_with(self, model) -> bool:
        return utils.inspect.isclassifier(model)

    @property
    def requires_labels(self):
        """Indicates if labels are required, rather than probabilities."""
        return True

    @staticmethod
    def _clamp_proba(p):
        """Clamp a number in between the (0, 1) interval."""
        return utils.math.clamp(p, minimum=1e-15, maximum=1 - 1e-15)

    def __add__(self, other) -> 'Metrics':
        if not isinstance(other, ClassificationMetric):
            raise ValueError(f'{self.__class__.__name__} and {other.__class__.__name__} metrics '
                             'are not compatible')
        return Metrics([self, other])


class BinaryMetric(ClassificationMetric):
    """Mother class for all binary classification metrics."""

    def update(self, y_true: bool, y_pred: typing.Union[bool, float, typing.Dict[bool, float]],
               sample_weight=1) -> 'BinaryMetric':
        if self.requires_labels:
            y_pred = bool(y_pred)
        return super().update(bool(y_true), y_pred, sample_weight)

    def revert(self, y_true: bool, y_pred: typing.Union[bool, float, typing.Dict[bool, float]],
               sample_weight=1) -> 'BinaryMetric':
        if self.requires_labels:
            y_pred = bool(y_pred)
        return super().revert(bool(y_true), y_pred, sample_weight)


class MultiClassMetric(ClassificationMetric):
    """Mother class for all multi-class classification metrics."""


class RegressionMetric(Metric):
    """Mother class for all regression metrics."""

    @abc.abstractmethod
    def update(
        self,
        y_true: numbers.Number,
        y_pred: numbers.Number,
        sample_weight: numbers.Number
    ) -> 'RegressionMetric':
        """Update the metric."""

    @abc.abstractmethod
    def revert(
        self,
        y_true: numbers.Number,
        y_pred: numbers.Number,
        sample_weight: numbers.Number
    ) -> 'RegressionMetric':
        """Revert the metric."""

    @property
    def bigger_is_better(self):
        return False

    def works_with(self, model) -> bool:
        return utils.inspect.isregressor(model)

    def __add__(self, other) -> 'Metrics':
        if not isinstance(other, RegressionMetric):
            raise ValueError(f'{self.__class__.__name__} and {other.__class__.__name__} metrics '
                             'are not compatible')
        return Metrics([self, other])


class MultiOutputClassificationMetric(Metric):
    """Mother class for all multi-output classification metrics."""

    def update(
        self,
        y_true: typing.Dict[typing.Union[str, int], base.typing.ClfTarget],
        y_pred: typing.Union[
            typing.Dict[typing.Union[str, int], base.typing.ClfTarget],
            typing.Dict[typing.Union[str, int], typing.Dict[base.typing.ClfTarget, float]]
        ],
        sample_weight: numbers.Number
    ) -> 'MultiOutputClassificationMetric':
        """Update the metric."""

    def revert(
        self,
        y_true: typing.Dict[typing.Union[str, int], base.typing.ClfTarget],
        y_pred: typing.Union[
            typing.Dict[typing.Union[str, int], base.typing.ClfTarget],
            typing.Dict[typing.Union[str, int], typing.Dict[base.typing.ClfTarget, float]]
        ],
        sample_weight: numbers.Number
    ) -> 'MultiOutputClassificationMetric':
        """Revert the metric."""

    def works_with(self, model) -> bool:
        return utils.inspect.ismoclassifier(model)


class MultiOutputRegressionMetric(Metric):
    """Mother class for all multi-output regression metrics."""

    def update(
        self,
        y_true: typing.Dict[typing.Union[str, int], typing.Union[float, int]],
        y_pred: typing.Dict[typing.Union[str, int], typing.Union[float, int]],
        sample_weight: numbers.Number
    ) -> 'MultiOutputRegressionMetric':
        """Update the metric."""

    def revert(
        self,
        y_true: typing.Dict[typing.Union[str, int], typing.Union[float, int]],
        y_pred: typing.Dict[typing.Union[str, int], typing.Union[float, int]],
        sample_weight: numbers.Number
    ) -> 'MultiOutputRegressionMetric':
        """Revert the metric."""

    def works_with(self, model) -> bool:
        return utils.inspect.ismoregressor(model)


class Metrics(Metric, collections.UserList):
    """A container class for handling multiple metrics at once."""

    def __init__(self, metrics, str_sep=', '):
        super().__init__(metrics)
        self.str_sep = str_sep

    def update(self, y_true, y_pred, sample_weight=1.):

        # If the metrics are classification metrics, then we have to handle the case where some
        # of the metrics require labels, whilst others need to be fed probabilities
        if hasattr(self, 'requires_labels') and not self.requires_labels:
            for m in self:
                if m.requires_labels:
                    m.update(y_true, max(y_pred, key=y_pred.get))
                else:
                    m.update(y_true, y_pred)
            return self

        for m in self:
            m.update(y_true, y_pred)
        return self

    def revert(self, y_true, y_pred, sample_weight=1.):

        # If the metrics are classification metrics, then we have to handle the case where some
        # of the metrics require labels, whilst others need to be fed probabilities
        if hasattr(self, 'requires_labels') and not self.requires_labels:
            for m in self:
                if m.requires_labels:
                    m.revert(y_true, max(y_pred, key=y_pred.get), sample_weight)
                else:
                    m.revert(y_true, y_pred, sample_weight)
            return self

        for m in self:
            m.revert(y_true, y_pred, sample_weight)
        return self

    def get(self):
        return [m.get() for m in self]

    def works_with(self, model) -> bool:
        return all(m.works_with(model) for m in self)

    @property
    def bigger_is_better(self):
        raise NotImplementedError

    @property
    def requires_labels(self):
        return all(m.requires_labels for m in self)

    def __repr__(self):
        return self.str_sep.join((str(m) for m in self))

    def __add__(self, other):
        try:
            other + self[0]  # Will raise a ValueError if incompatible
        except IndexError:
            pass
        self.append(other)
        return self


class WrapperMetric(Metric):

    @property
    def _fmt(self):
        return self.metric._fmt

    @abc.abstractproperty
    def metric(self):
        """Gives access to the wrapped metric."""

    def get(self):
        return self.metric.get()

    @property
    def bigger_is_better(self):
        return self.metric.bigger_is_better

    def works_with(self, model):
        return self.metric.works_with(model)

    @property
    def requires_labels(self):
        return self.metric.requires_labels

    @property
    def __metaclass__(self):
        return self.metric.__class__

    def __repr__(self):
        return str(self.metric)


class MeanMetric(abc.ABC):
    """Many metrics are just running averages. This is a utility class that avoids repeating
    tedious stuff throughout the module for such metrics.

    """

    def __init__(self):
        self._mean = stats.Mean()

    @abc.abstractmethod
    def _eval(self, y_true, y_pred):
        pass

    def update(self, y_true, y_pred, sample_weight=1.):
        self._mean.update(x=self._eval(y_true, y_pred), w=sample_weight)
        return self

    def revert(self, y_true, y_pred, sample_weight=1.):
        self._mean.revert(x=self._eval(y_true, y_pred), w=sample_weight)
        return self

    def get(self):
        return self._mean.get()<|MERGE_RESOLUTION|>--- conflicted
+++ resolved
@@ -6,11 +6,7 @@
 from creme import base
 from creme import utils
 from creme import stats
-<<<<<<< HEAD
-
 from . import _confusion_matrix
-=======
->>>>>>> d492b6b9
 
 
 __all__ = [
