"""Streaming utilities."""
from .cache import Cache
from .iter_array import iter_array
from .iter_csv import iter_csv
from .iter_libsvm import iter_libsvm
from .qa import simulate_qa
from .shuffling import shuffle

__all__ = [
    'Cache',
    'iter_array',
    'iter_csv',
    'iter_libsvm',
<<<<<<< HEAD
    'iter_pandas',
    'iter_sklearn_dataset',
    'iter_sql',
    'iter_vaex',
=======
>>>>>>> 0701e9ac
    'simulate_qa',
    'shuffle'
]

try:
<<<<<<< HEAD
    from .sql import iter_sql

    __all__ += ['iter_sql']
=======
    from .iter_pandas import iter_pandas
    __all__ += ['iter_pandas']
except ImportError:
    pass

try:
    from .iter_sklearn import iter_sklearn_dataset
    __all__ += ['iter_sklearn_dataset']
except ImportError:
    pass

try:
    from .iter_vaex import iter_vaex
    __all__ += ['iter_vaex']
>>>>>>> 0701e9ac
except ImportError:
    pass<|MERGE_RESOLUTION|>--- conflicted
+++ resolved
@@ -11,23 +11,11 @@
     'iter_array',
     'iter_csv',
     'iter_libsvm',
-<<<<<<< HEAD
-    'iter_pandas',
-    'iter_sklearn_dataset',
-    'iter_sql',
-    'iter_vaex',
-=======
->>>>>>> 0701e9ac
     'simulate_qa',
     'shuffle'
 ]
 
 try:
-<<<<<<< HEAD
-    from .sql import iter_sql
-
-    __all__ += ['iter_sql']
-=======
     from .iter_pandas import iter_pandas
     __all__ += ['iter_pandas']
 except ImportError:
@@ -42,6 +30,5 @@
 try:
     from .iter_vaex import iter_vaex
     __all__ += ['iter_vaex']
->>>>>>> 0701e9ac
 except ImportError:
     pass