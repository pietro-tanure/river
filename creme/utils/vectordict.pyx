--- conflicted
+++ resolved
@@ -87,7 +87,6 @@
         unmasked keys, and that external modifications of data and mask will
         affect the internal operations.
 
-<<<<<<< HEAD
         Parameters
         ----------
         data
@@ -105,18 +104,6 @@
             the underlying dictionaries or references at initialization.
 
     """
-=======
-        Parameters:
-            data: a VectorDict or dict containing initial key-values, or None
-            default_value: a scalar, or None
-            default_factory: a callable returning a scalar, or None
-            mask: a VectorDict or set-like object such that keys not in mask
-                will not be considered in operations and will always result in
-                a KeyError if accessed by __getitem__, or None
-            copy: if data and/or mask are specified, whether to store their
-                copy or their references at initialization
-        """
->>>>>>> 0b66f9f1
         if data is None:
             data = dict()
         elif isinstance(data, VectorDict):
