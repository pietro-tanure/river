import collections
import math

import pandas as pd
import numpy as np

from river.base import tags

from scipy import sparse

from . import base

__all__ = ["ComplementNB"]


class ComplementNB(base.BaseNB):
    """Naive Bayes classifier for multinomial models.

    Complement Naive Bayes model learns from occurrences between features such as word counting
    and discrete classes. ComplementNB is suitable for imbalance dataset.
    The input vector must contain positive values, such as counts or TF-IDF values.

    Parameters
    ----------
    alpha
        Additive (Laplace/Lidstone) smoothing parameter (use 0 for no smoothing).

    Attributes
    ----------
    class_dist : proba.Multinomial
        Class prior probability distribution.
    feature_counts : collections.defaultdict
        Total frequencies per feature and class.
    class_totals : collections.Counter
        Total frequencies per class.

    Examples
    --------

    >>> from river import feature_extraction
    >>> from river import naive_bayes

    >>> sentences = [
    ...     ('food food meat brain', 'health'),
    ...     ('food meat ' + 'kitchen ' * 9 + 'job' * 5, 'butcher'),
    ...     ('food food meat job', 'health')
    ... ]

    >>> model = feature_extraction.BagOfWords() | ('nb', naive_bayes.ComplementNB)

    >>> for sentence, label in sentences:
    ...     model = model.learn_one(sentence, label)

    >>> model['nb'].p_class('health') == 2 / 3
    True
    >>> model['nb'].p_class('butcher') == 1 / 3
    True

    >>> model.predict_proba_one('food job meat')
    {'health': 0.9409689355477155, 'butcher': 0.05903106445228467}

    >>> import pandas as pd

    >>> docs = [
    ...     ('food food meat brain', 'health'),
    ...     ('food meat ' + 'kitchen ' * 9 + 'job' * 5, 'butcher'),
    ...     ('food food meat job', 'health')
    ... ]

    >>> docs = pd.DataFrame(docs, columns = ['X', 'y'])

    >>> X, y = docs['X'], docs['y']

    >>> model = feature_extraction.BagOfWords() | ('nb', naive_bayes.ComplementNB)

    >>> model = model.learn_many(X, y)

    >>> model['nb'].p_class('health') == 2 / 3
    True

    >>> model['nb'].p_class('butcher') == 1 / 3
    True

    >>> model['nb'].p_class_many()
        butcher    health
    0  0.333333  0.666667

    >>> model.predict_proba_one('food job meat')
    {'butcher': 0.05903106445228467, 'health': 0.9409689355477155}

    >>> model.predict_proba_one('Taiwanese Taipei')
    {'butcher': 0.3769230769230768, 'health': 0.6230769230769229}

    >>> unseen_data = pd.Series(
    ...    ['food job meat', 'Taiwanese Taipei'], name = 'X', index = ['river', 'rocks'])

    >>> model.predict_proba_many(unseen_data)
            butcher    health
    river  0.059031  0.940969
    rocks  0.376923  0.623077

    >>> model.predict_many(unseen_data)
    river    health
    rocks    health
    dtype: object

    References
    ----------
    [^1]: [Rennie, J.D., Shih, L., Teevan, J. and Karger, D.R., 2003. Tackling the poor assumptions of naive bayes text classifiers. In Proceedings of the 20th international conference on machine learning (ICML-03) (pp. 616-623)](https://people.csail.mit.edu/jrennie/papers/icml03-nb.pdf)
    [^2]: [StackExchange discussion](https://stats.stackexchange.com/questions/126009/complement-naive-bayes)

    """

    def __init__(self, alpha=1.0):
        self.alpha = alpha
        self.class_counts = collections.Counter()
        self.feature_counts = collections.defaultdict(collections.Counter)
        self.feature_totals = collections.Counter()
        self.class_totals = collections.Counter()

    def _more_tags(self):
        return {tags.POSITIVE_INPUT}

    def learn_one(self, x, y):
        """Updates the model with a single observation.

        Args:
            x: Dictionary of term frequencies.
            y: Target class.

        Returns:
            self

        """
        self.class_counts.update((y,))

        for f, frequency in x.items():
            self.feature_counts[f].update({y: frequency})
            self.feature_totals.update({f: frequency})
            self.class_totals.update({y: frequency})

        return self

    def p_class(self, c):
        return self.class_counts[c] / sum(self.class_counts.values())

    def p_class_many(self) -> pd.DataFrame:
        return base.from_dict(self.class_counts).T[self.class_counts] / sum(
            self.class_counts.values()
        )

    def joint_log_likelihood(self, x):
        """Computes the joint log likelihood of input features.

        Args:
            x: Dictionary of term frequencies.

        Returns:
            Mapping between classes and joint log likelihood.

        """
        cc = {
            c: {
                f: self.feature_totals[f] + self.alpha - frequency.get(c, 0)
                for f, frequency in self.feature_counts.items()
            }
            for c in self.class_counts
        }

        return {
            c: sum(
<<<<<<< HEAD
                {
                    f: frequency * -math.log(cc[c].get(f, self.alpha) / sum(cc[c].values()))
=======
                (
                    frequency
                    * -math.log(
                        (
                            self.feature_totals[f]
                            - self.feature_counts.get(f, {}).get(c, 0.0)
                            + 1
                        )
                        / (self.class_totals[c] + 1 * len(self.feature_counts))
                    )
>>>>>>> 06dd0384
                    for f, frequency in x.items()
                }.values()
            )
            for c in self.class_counts
        }

    def learn_many(self, X: pd.DataFrame, y: pd.Series):
        """Updates the model with a term-frequency or TF-IDF pandas dataframe.

        Args:
            X: Term-frequency or TF-IDF pandas dataframe.
            y: Target classes.

        """
        y = base.one_hot_encode(y)
        columns, classes = X.columns, y.columns
        y = sparse.csc_matrix(y.sparse.to_coo()).T

        self.class_counts.update({c: count.item() for c, count in zip(classes, y.sum(axis=1))})

        if hasattr(X, "sparse"):
            X = sparse.csr_matrix(X.sparse.to_coo())

        fc = y @ X

        self.class_totals.update({c: count.item() for c, count in zip(classes, fc.sum(axis=1))})

        self.feature_totals.update(
            {c: count.item() for c, count in zip(columns, np.array(fc.sum(axis=0)).flatten())}
        )

        # Update feature counts by slicing the sparse matrix per column.
        # Each column correspond to a class.
        for c, i in zip(classes, range(fc.shape[0])):

            counts = {c: {columns[f]: count for f, count in zip(fc[i].indices, fc[i].data)}}

            # Transform {classe_i: {token_1: f_1, ... token_n: f_n}} into:
            # [{token_1: {classe_i: f_1}},.. {token_n: {class_i: f_n}}]
            for dict_count in [
                {token: {c: f} for token, f in frequencies.items()}
                for c, frequencies in counts.items()
            ]:

                for f, count in dict_count.items():
                    self.feature_counts[f].update(count)

        return self

    def _feature_log_prob(self, unknown: list, columns: list) -> pd.DataFrame:
        """Compute log probabilities of input features.

        Args:
            unknown: List of features that are not part the vocabulary.
            columns: List of input features.

        Returns:
            Log probabilities of input features.

        """
        cc = (
            base.from_dict(self.feature_totals).squeeze().T
            + self.alpha
            - base.from_dict(self.feature_counts).fillna(0).T
        )

        sum_cc = cc.sum(axis=1).values

        cc[unknown] = self.alpha

        return -np.log(cc[columns].T / sum_cc)

    def joint_log_likelihood_many(self, X: pd.DataFrame) -> pd.DataFrame:
        """Computes the joint log likelihood of input features.

        Args:
            X: Term-frequency or TF-IDF pandas dataframe.

        Returns:
            Input samples joint log likelihood.

        """
        index, columns = X.index, X.columns
        unknown = [x for x in columns if x not in self.feature_counts]

        if hasattr(X, "sparse"):
            X = sparse.csr_matrix(X.sparse.to_coo())

        return pd.DataFrame(
            X @ self._feature_log_prob(unknown=unknown, columns=columns),
            index=index,
            columns=self.class_counts.keys(),
        )<|MERGE_RESOLUTION|>--- conflicted
+++ resolved
@@ -169,21 +169,9 @@
 
         return {
             c: sum(
-<<<<<<< HEAD
                 {
-                    f: frequency * -math.log(cc[c].get(f, self.alpha) / sum(cc[c].values()))
-=======
-                (
-                    frequency
-                    * -math.log(
-                        (
-                            self.feature_totals[f]
-                            - self.feature_counts.get(f, {}).get(c, 0.0)
-                            + 1
-                        )
-                        / (self.class_totals[c] + 1 * len(self.feature_counts))
-                    )
->>>>>>> 06dd0384
+                    f: frequency
+                    * -math.log(cc[c].get(f, self.alpha) / sum(cc[c].values()))
                     for f, frequency in x.items()
                 }.values()
             )
@@ -202,24 +190,33 @@
         columns, classes = X.columns, y.columns
         y = sparse.csc_matrix(y.sparse.to_coo()).T
 
-        self.class_counts.update({c: count.item() for c, count in zip(classes, y.sum(axis=1))})
+        self.class_counts.update(
+            {c: count.item() for c, count in zip(classes, y.sum(axis=1))}
+        )
 
         if hasattr(X, "sparse"):
             X = sparse.csr_matrix(X.sparse.to_coo())
 
         fc = y @ X
 
-        self.class_totals.update({c: count.item() for c, count in zip(classes, fc.sum(axis=1))})
+        self.class_totals.update(
+            {c: count.item() for c, count in zip(classes, fc.sum(axis=1))}
+        )
 
         self.feature_totals.update(
-            {c: count.item() for c, count in zip(columns, np.array(fc.sum(axis=0)).flatten())}
+            {
+                c: count.item()
+                for c, count in zip(columns, np.array(fc.sum(axis=0)).flatten())
+            }
         )
 
         # Update feature counts by slicing the sparse matrix per column.
         # Each column correspond to a class.
         for c, i in zip(classes, range(fc.shape[0])):
 
-            counts = {c: {columns[f]: count for f, count in zip(fc[i].indices, fc[i].data)}}
+            counts = {
+                c: {columns[f]: count for f, count in zip(fc[i].indices, fc[i].data)}
+            }
 
             # Transform {classe_i: {token_1: f_1, ... token_n: f_n}} into:
             # [{token_1: {classe_i: f_1}},.. {token_n: {class_i: f_n}}]
